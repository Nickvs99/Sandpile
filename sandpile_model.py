--- conflicted
+++ resolved
@@ -3,12 +3,9 @@
 import matplotlib.pyplot as plt
 import numpy as np
 import random
-<<<<<<< HEAD
 import matplotlib.pyplot as plt
 from mpl_toolkits import mplot3d
-=======
 from scipy.optimize import curve_fit
->>>>>>> 60edb4d8
 
 from plots import plot_time_series, plot_size_probability
 
@@ -309,19 +306,12 @@
                        linewidth=0, antialiased=False)
         plt.show()
 
-<<<<<<< HEAD
 if __name__ == "__main__":
-    model = Sandpile_model(grid_size=15, n_steps=10000, crit_values=[10, 5], n_grain_types=2)
-    model.run()
-
-    # model.plot_time_series()
-    # model.plot_size_probability()
-    # model.plot_2D()
-    model.plot_3D()
-=======
     model = Sandpile_model(grid_size=20, n_steps=100000, crit_values=[2, 4], n_grain_types=2, init_method="random")
     model.run()
 
     model.plot_time_series()
     model.plot_size_probability(n_bins=100)
->>>>>>> 60edb4d8
+
+    # model.plot_2D()
+    model.plot_3D()