--- conflicted
+++ resolved
@@ -275,12 +275,8 @@
                        linewidth=0, antialiased=False)
         plt.show()
 
-<<<<<<< HEAD
 if __name__ == "__main__":
     model = Sandpile_model(grid_size=15, n_steps=10000, crit_values=[10, 5], n_grain_types=2)
-=======
-    model = Sandpile_model(grid_size=5, n_steps=10000, crit_values=[2, 4], n_grain_types=2, init_method="random")
->>>>>>> 79ababd2
     model.run()
 
     # model.plot_time_series()
